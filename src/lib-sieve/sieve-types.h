/* Copyright (c) 2002-2012 Pigeonhole authors, see the included COPYING file 
 */

#ifndef __SIEVE_TYPES_H
#define __SIEVE_TYPES_H

#include "lib.h"

#include <stdio.h>

/*
 * Forward declarations
 */

struct sieve_instance;
struct sieve_callbacks;

struct sieve_script;
struct sieve_binary;

struct sieve_message_data;
struct sieve_script_env;
struct sieve_exec_status;

/*
 * System environment
 */

enum sieve_flag {
	/* Relative paths are resolved to HOME */
	SIEVE_FLAG_HOME_RELATIVE = (1 << 0),
};

struct sieve_environment {
	const char *hostname;
	const char *base_dir;

	const char *username;
	const char *home_dir;

	enum sieve_flag flags;
};

/*
 * Callbacks
 */

struct sieve_callbacks {
	const char *(*get_homedir)(void *context);
	const char *(*get_setting)(void *context, const char *identifier);
};

/*
 * Errors
 */

enum sieve_error {
	SIEVE_ERROR_NONE = 0,

	/* Temporary internal error */
	SIEVE_ERROR_TEMP_FAIL,
	/* It's not possible to do the wanted operation */
	SIEVE_ERROR_NOT_POSSIBLE,
	/* Invalid parameters (eg. script name not valid) */
	SIEVE_ERROR_BAD_PARAMS,
	/* No permission to do the request */
	SIEVE_ERROR_NO_PERM,
	/* Out of disk space */
	SIEVE_ERROR_NO_SPACE,
	/* Out of disk space */
	SIEVE_ERROR_NO_QUOTA,
	/* Item (e.g. script or binary) cannot be found */
	SIEVE_ERROR_NOT_FOUND,
	/* Item (e.g. script or binary) already exists */
	SIEVE_ERROR_EXISTS,
	/* Referenced item (e.g. script or binary) is not valid or currupt */
	SIEVE_ERROR_NOT_VALID,
	/* Not allowed to perform the operation because the item is in active use */
	SIEVE_ERROR_ACTIVE
};

/*
 * Compile flags
 */

enum sieve_compile_flags {
	/* No global extensions are allowed
	 *  (as marked by sieve_global_extensions setting)
	 */
	SIEVE_COMPILE_FLAG_NOGLOBAL = (1<<0),
	/* Script is being uploaded (usually through ManageSieve) */
	SIEVE_COMPILE_FLAG_UPLOADED = (1<<1),
	/* Script is being activated (usually through ManageSieve) */
	SIEVE_COMPILE_FLAG_ACTIVATED = (1<<2),	
};

/* 
 * Message data
 *
 * - The mail message + envelope data 
 */

struct sieve_message_data {
	struct mail *mail;
	const char *return_path;
	const char *orig_envelope_to;
	const char *final_envelope_to;
	const char *auth_user;
	const char *id;
};

/*
 * Runtime flags
 */

enum sieve_runtime_flags {
	/* No global extensions are allowed
	 *  (as marked by sieve_global_extensions setting)
	 */
	SIEVE_RUNTIME_FLAG_NOGLOBAL = (1<<0)
};

/*
 * Runtime trace settings
 */

typedef enum {
	SIEVE_TRLVL_NONE,
	SIEVE_TRLVL_ACTIONS,
	SIEVE_TRLVL_COMMANDS,
	SIEVE_TRLVL_TESTS,
	SIEVE_TRLVL_MATCHING
} sieve_trace_level_t;

enum {
	SIEVE_TRFLG_DEBUG = (1 << 0),
	SIEVE_TRFLG_ADDRESSES = (1 << 1)
};

struct sieve_trace_config {
	sieve_trace_level_t level;
	unsigned int flags;
};

/* 
 * Script environment
 *
 * - Environment for currently executing script 
 */

struct sieve_script_env {
	/* Logging related */
	const char *action_log_format;

	/* Mail-related */
	struct mail_user *user;
	const char *default_mailbox;
	const char *postmaster_address;
	bool mailbox_autocreate;
	bool mailbox_autosubscribe;
		
	/* External context data */

	void *script_context;

	/* Callbacks */
	
	/* Interface for sending mail */
	void *(*smtp_open)
<<<<<<< HEAD
		(void *script_ctx, const char *destination, 
			const char *return_path, struct ostream **output_r);
	bool (*smtp_close)(void *script_ctx, void *handle);
=======
		(const struct sieve_script_env *senv, const char *destination, 
			const char *return_path, FILE **file_r);
	bool (*smtp_close)(const struct sieve_script_env *senv, void *handle);
>>>>>>> ca89209f
	
	/* Interface for marking and checking duplicates */
	int (*duplicate_check)
		(const struct sieve_script_env *senv, const void *id, size_t id_size);
	void (*duplicate_mark)
		(const struct sieve_script_env *senv, const void *id, size_t id_size,
			time_t time);

	/* Interface for rejecting mail */
	int (*reject_mail)(const struct sieve_script_env *senv, const char *recipient,
			const char *reason);
	
	/* Execution status record */	
	struct sieve_exec_status *exec_status;
		
	/* Runtime trace*/
	struct ostream *trace_stream;
	struct sieve_trace_config trace_config;
};

#define SIEVE_SCRIPT_DEFAULT_MAILBOX(senv) \
	(senv->default_mailbox == NULL ? "INBOX" : senv->default_mailbox )

/*
 * Script execution status
 */	

struct sieve_exec_status {
	bool message_saved;
	bool message_forwarded;
	bool tried_default_save;
	bool keep_original;
	struct mail_storage *last_storage;
};

/*
 * Execution exit codes
 */

enum sieve_execution_exitcode {
	SIEVE_EXEC_OK          = 1,
	SIEVE_EXEC_FAILURE     = 0,
	SIEVE_EXEC_BIN_CORRUPT = -1,
	SIEVE_EXEC_KEEP_FAILED = -2
};

#endif /* __SIEVE_TYPES_H */<|MERGE_RESOLUTION|>--- conflicted
+++ resolved
@@ -167,15 +167,9 @@
 	
 	/* Interface for sending mail */
 	void *(*smtp_open)
-<<<<<<< HEAD
-		(void *script_ctx, const char *destination, 
+		(const struct sieve_script_env *senv, const char *destination, 
 			const char *return_path, struct ostream **output_r);
-	bool (*smtp_close)(void *script_ctx, void *handle);
-=======
-		(const struct sieve_script_env *senv, const char *destination, 
-			const char *return_path, FILE **file_r);
 	bool (*smtp_close)(const struct sieve_script_env *senv, void *handle);
->>>>>>> ca89209f
 	
 	/* Interface for marking and checking duplicates */
 	int (*duplicate_check)
