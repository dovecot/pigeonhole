/* Copyright (c) 2002-2012 Pigeonhole authors, see the included COPYING file
 */

#include "lib.h"
#include "str.h"
#include "strfuncs.h"
#include "ioloop.h"
#include "hostpid.h"
#include "str-sanitize.h"
#include "unichar.h"
#include "istream.h"
#include "istream-header-filter.h"
#include "ostream.h"
#include "mail-deliver.h"
#include "mail-storage.h"
#include "message-date.h"
#include "message-size.h"

#include "rfc2822.h"

#include "sieve-code.h"
#include "sieve-extensions.h"
#include "sieve-binary.h"
#include "sieve-interpreter.h"
#include "sieve-dump.h"
#include "sieve-result.h"
#include "sieve-actions.h"
#include "sieve-message.h"
#include "sieve-smtp.h"

#include <ctype.h>

/*
 * Side-effect operand
 */

const struct sieve_operand_class sieve_side_effect_operand_class =
	{ "SIDE-EFFECT" };

bool sieve_opr_side_effect_read
(const struct sieve_runtime_env *renv, sieve_size_t *address,
	struct sieve_side_effect *seffect)
{
	const struct sieve_side_effect_def *sdef;

	seffect->context = NULL;

	if ( !sieve_opr_object_read
		(renv, &sieve_side_effect_operand_class, address, &seffect->object) )
		return FALSE;

	sdef = seffect->def =
		(const struct sieve_side_effect_def *) seffect->object.def;

	if ( sdef->read_context != NULL &&
		!sdef->read_context(seffect, renv, address, &seffect->context) ) {
		return FALSE;
	}

	return TRUE;
}

bool sieve_opr_side_effect_dump
(const struct sieve_dumptime_env *denv, sieve_size_t *address)
{
	struct sieve_side_effect seffect;
	const struct sieve_side_effect_def *sdef;

	if ( !sieve_opr_object_dump
		(denv, &sieve_side_effect_operand_class, address, &seffect.object) )
		return FALSE;

	sdef = seffect.def =
		(const struct sieve_side_effect_def *) seffect.object.def;

	if ( sdef->dump_context != NULL ) {
		sieve_code_descend(denv);
		if ( !sdef->dump_context(&seffect, denv, address) ) {
			return FALSE;
		}
		sieve_code_ascend(denv);
	}

	return TRUE;
}

/*
 * Optional operands
 */

int sieve_action_opr_optional_dump
(const struct sieve_dumptime_env *denv, sieve_size_t *address,
	signed int *opt_code)
{
	signed int _opt_code = 0;
	bool final = FALSE, opok = TRUE;

	if ( opt_code == NULL ) {
		opt_code = &_opt_code;
		final = TRUE;
	}

	while ( opok ) {
		int opt;

		if ( (opt=sieve_opr_optional_dump(denv, address, opt_code)) <= 0 )
			return opt;

		if ( *opt_code == SIEVE_OPT_SIDE_EFFECT ) {
			opok = sieve_opr_side_effect_dump(denv, address);
		} else {
			return ( final ? -1 : 1 );
		}
	}

	return -1;
}

int sieve_action_opr_optional_read
(const struct sieve_runtime_env *renv, sieve_size_t *address,
	signed int *opt_code, int *exec_status,
	struct sieve_side_effects_list **list)
{
	signed int _opt_code = 0;
	bool final = FALSE;
	int ret;

	if ( opt_code == NULL ) {
		opt_code = &_opt_code;
		final = TRUE;
	}

	if ( exec_status != NULL )
		*exec_status = SIEVE_EXEC_OK;

	for ( ;; ) {
		int opt;

		if ( (opt=sieve_opr_optional_read(renv, address, opt_code)) <= 0 ) {
			if ( opt < 0 && exec_status != NULL )
				*exec_status = SIEVE_EXEC_BIN_CORRUPT;
			return opt;
		}

		if ( *opt_code == SIEVE_OPT_SIDE_EFFECT ) {
			struct sieve_side_effect seffect;

			i_assert( list != NULL );

			if ( (ret=sieve_opr_side_effect_read(renv, address, &seffect)) <= 0 ) {
				if ( exec_status != NULL )
					*exec_status = ret;
				return -1;
			}

			if ( *list == NULL )
				*list = sieve_side_effects_list_create(renv->result);

			sieve_side_effects_list_add(*list, &seffect);
		} else {
			if ( final ) {
				sieve_runtime_trace_error(renv, "invalid optional operand");
				if ( exec_status != NULL )
					*exec_status = SIEVE_EXEC_BIN_CORRUPT;
				return -1;
			}
			return 1;
		}
	}

	i_unreached();
	return -1;
}

/*
 * Store action
 */

/* Forward declarations */

static bool act_store_equals
	(const struct sieve_script_env *senv,
		const struct sieve_action *act1, const struct sieve_action *act2);

static int act_store_check_duplicate
	(const struct sieve_runtime_env *renv,
		const struct sieve_action *act,
		const struct sieve_action *act_other);
static void act_store_print
	(const struct sieve_action *action,
		const struct sieve_result_print_env *rpenv, bool *keep);

static bool act_store_start
	(const struct sieve_action *action,
		const struct sieve_action_exec_env *aenv, void **tr_context);
static bool act_store_execute
	(const struct sieve_action *action,
		const struct sieve_action_exec_env *aenv, void *tr_context);
static bool act_store_commit
	(const struct sieve_action *action,
		const struct sieve_action_exec_env *aenv, void *tr_context, bool *keep);
static void act_store_rollback
	(const struct sieve_action *action,
		const struct sieve_action_exec_env *aenv, void *tr_context, bool success);

/* Action object */

const struct sieve_action_def act_store = {
	"store",
	SIEVE_ACTFLAG_TRIES_DELIVER,
	act_store_equals,
	act_store_check_duplicate,
	NULL,
	act_store_print,
	act_store_start,
	act_store_execute,
	act_store_commit,
	act_store_rollback,
};

/* API */

int sieve_act_store_add_to_result
(const struct sieve_runtime_env *renv,
	struct sieve_side_effects_list *seffects, const char *mailbox)
{
	pool_t pool;
	struct act_store_context *act;

	/* Add redirect action to the result */
	pool = sieve_result_pool(renv->result);
	act = p_new(pool, struct act_store_context, 1);
	act->mailbox = p_strdup(pool, mailbox);

	return sieve_result_add_action
		(renv, NULL, &act_store, seffects, (void *)act, 0, TRUE);
}

void sieve_act_store_add_flags
(const struct sieve_action_exec_env *aenv, void *tr_context,
	const char *const *keywords, enum mail_flags flags)
{
	struct act_store_transaction *trans =
		(struct act_store_transaction *) tr_context;

	/* Assign mail keywords for subsequent mailbox_copy() */
	if ( *keywords != NULL ) {
		const char *const *kw;

		if ( !array_is_created(&trans->keywords) ) {
			pool_t pool = sieve_result_pool(aenv->result);
			p_array_init(&trans->keywords, pool, 2);
		}

		kw = keywords;
		while ( *kw != NULL ) {

			const char *kw_error;

			if ( trans->box != NULL && trans->error_code == MAIL_ERROR_NONE ) {
				if ( mailbox_keyword_is_valid(trans->box, *kw, &kw_error) )
					array_append(&trans->keywords, kw, 1);
				else {
					char *error = "";
					if ( kw_error != NULL && *kw_error != '\0' ) {
						error = t_strdup_noconst(kw_error);
						error[0] = i_tolower(error[0]);
					}

					sieve_result_warning(aenv,
						"specified IMAP keyword '%s' is invalid (ignored): %s",
						str_sanitize(*kw, 64), error);
				}
			}

			kw++;
		}
	}

	/* Assign mail flags for subsequent mailbox_copy() */
	trans->flags |= flags;

	trans->flags_altered = TRUE;
}

void sieve_act_store_get_storage_error
(const struct sieve_action_exec_env *aenv, struct act_store_transaction *trans)
{
	pool_t pool = sieve_result_pool(aenv->result);

	trans->error = p_strdup(pool,
		mail_storage_get_last_error(mailbox_get_storage(trans->box),
		&trans->error_code));
}

/* Equality */

static bool act_store_equals
(const struct sieve_script_env *senv,
	const struct sieve_action *act1, const struct sieve_action *act2)
{
	struct act_store_context *st_ctx1 =
		( act1 == NULL ? NULL : (struct act_store_context *) act1->context );
	struct act_store_context *st_ctx2 =
		( act2 == NULL ? NULL : (struct act_store_context *) act2->context );
	const char *mailbox1, *mailbox2;

	/* FIXME: consider namespace aliases */

	if ( st_ctx1 == NULL && st_ctx2 == NULL )
		return TRUE;

	mailbox1 = ( st_ctx1 == NULL ?
		SIEVE_SCRIPT_DEFAULT_MAILBOX(senv) : st_ctx1->mailbox );
	mailbox2 = ( st_ctx2 == NULL ?
		SIEVE_SCRIPT_DEFAULT_MAILBOX(senv) : st_ctx2->mailbox );

	if ( strcmp(mailbox1, mailbox2) == 0 )
		return TRUE;

	return
		( strcasecmp(mailbox1, "INBOX") == 0 && strcasecmp(mailbox2, "INBOX") == 0 );

}

/* Result verification */

static int act_store_check_duplicate
(const struct sieve_runtime_env *renv,
	const struct sieve_action *act,
	const struct sieve_action *act_other)
{
	return ( act_store_equals(renv->scriptenv, act, act_other) ? 1 : 0 );
}

/* Result printing */

static void act_store_print
(const struct sieve_action *action,
	const struct sieve_result_print_env *rpenv, bool *keep)
{
	struct act_store_context *ctx = (struct act_store_context *) action->context;
	const char *mailbox;

	mailbox = ( ctx == NULL ?
		SIEVE_SCRIPT_DEFAULT_MAILBOX(rpenv->scriptenv) : ctx->mailbox );

	sieve_result_action_printf(rpenv, "store message in folder: %s",
		str_sanitize(mailbox, 128));

	*keep = FALSE;
}

/* Action implementation */

static bool act_store_mailbox_open
(const struct sieve_action_exec_env *aenv, const char *mailbox,
	struct mailbox **box_r, enum mail_error *error_code_r, const char **error_r)
{
	struct mail_storage **storage = &(aenv->exec_status->last_storage);
	struct mail_deliver_save_open_context save_ctx;

	*box_r = NULL;

	if ( !uni_utf8_str_is_valid(mailbox) ) {
		/* Just a precaution; already (supposed to be) checked at
		 * compiletime/runtime.
		 */
		*error_r = t_strdup_printf("mailbox name not utf-8: %s", mailbox);
		*error_code_r = MAIL_ERROR_PARAMS;
		return FALSE;
	}

	memset(&save_ctx, 0, sizeof(save_ctx));
	save_ctx.user = aenv->scriptenv->user;
	save_ctx.lda_mailbox_autocreate = aenv->scriptenv->mailbox_autocreate;
	save_ctx.lda_mailbox_autosubscribe = aenv->scriptenv->mailbox_autosubscribe;

	if ( mail_deliver_save_open
		(&save_ctx, mailbox, box_r, error_code_r, error_r) < 0 )
		return FALSE;

	*storage = mailbox_get_storage(*box_r);
	return TRUE;
}

static bool act_store_start
(const struct sieve_action *action,
	const struct sieve_action_exec_env *aenv, void **tr_context)
{
	struct act_store_context *ctx = (struct act_store_context *) action->context;
	const struct sieve_script_env *senv = aenv->scriptenv;
	struct act_store_transaction *trans;
	struct mailbox *box = NULL;
	pool_t pool = sieve_result_pool(aenv->result);
	const char *error = NULL;
	enum mail_error error_code = MAIL_ERROR_NONE;
	bool disabled = FALSE, open_failed = FALSE;

	/* If context is NULL, the store action is the result of (implicit) keep */
	if ( ctx == NULL ) {
		ctx = p_new(pool, struct act_store_context, 1);
		ctx->mailbox = p_strdup(pool, SIEVE_SCRIPT_DEFAULT_MAILBOX(senv));
	}

	/* Open the requested mailbox */

	/* NOTE: The caller of the sieve library is allowed to leave user set
	 * to NULL. This implementation will then skip actually storing the message.
	 */
	if ( senv->user != NULL ) {
		if ( !act_store_mailbox_open(aenv, ctx->mailbox, &box, &error_code, &error) ) {
			open_failed = TRUE;
		}
	} else {
		disabled = TRUE;
	}

	/* Create transaction context */
	trans = p_new(pool, struct act_store_transaction, 1);

	trans->context = ctx;
	trans->box = box;
	trans->flags = 0;

	trans->disabled = disabled;

	if ( open_failed  ) {
		trans->error = error;
		trans->error_code = error_code;
	} else {
		trans->error_code = MAIL_ERROR_NONE;
	}

	*tr_context = (void *)trans;

	return ( trans->error_code == MAIL_ERROR_NONE ||
		trans->error_code == MAIL_ERROR_NOTFOUND );
}

static struct mail_keywords *act_store_keywords_create
(const struct sieve_action_exec_env *aenv, ARRAY_TYPE(const_string) *keywords,
	struct mailbox *box)
{
	struct mail_keywords *box_keywords = NULL;

	if ( array_is_created(keywords) && array_count(keywords) > 0 )
	{
		const char *const *kwds;

		(void)array_append_space(keywords);
		kwds = array_idx(keywords, 0);

		/* FIXME: Do we need to clear duplicates? */
		if ( mailbox_keywords_create(box, kwds, &box_keywords) < 0) {
			sieve_result_error(aenv, "invalid keywords set for stored message");
			return NULL;
		}
	}

	return box_keywords;
}

static bool act_store_execute
(const struct sieve_action *action,
	const struct sieve_action_exec_env *aenv, void *tr_context)
{
	struct act_store_transaction *trans =
		(struct act_store_transaction *) tr_context;
	struct mail *mail =	( action->mail != NULL ?
		action->mail : aenv->msgdata->mail );
	struct mail *real_mail = mail_get_real_mail(mail);
	struct mail_save_context *save_ctx;
	struct mail_keywords *keywords = NULL;
	bool result = TRUE;

	/* Verify transaction */
	if ( trans == NULL ) return FALSE;

	/* Check whether we need to do anything */
	if ( trans->disabled ) return TRUE;

	/* Exit early if mailbox is not available */
	if ( trans->box == NULL || trans->error_code != MAIL_ERROR_NONE )
		return FALSE;

	/* If the message originates from the target mailbox, only update the flags
	 * and keywords (if not read-only)
	 */
	if ( mailbox_backends_equal(trans->box, mail->box) ||
		(real_mail != mail && mailbox_backends_equal(trans->box, real_mail->box)) )
		{
		trans->redundant = TRUE;

		if ( trans->flags_altered && !mailbox_is_readonly(mail->box) ) {
			keywords = act_store_keywords_create
				(aenv, &trans->keywords, mail->box);

			if ( keywords != NULL ) {
				mail_update_keywords(mail, MODIFY_REPLACE, keywords);
				mailbox_keywords_unref(&keywords);
			}

			mail_update_flags(mail, MODIFY_REPLACE, trans->flags);
		}

		return TRUE;

	/* If the message is modified, only store it in the source mailbox when it is
	 * not opened read-only. Mail structs of modified messages have their own
	 * mailbox, unrelated to the orignal mail, so this case needs to be handled
	 * separately.
	 */
	} else if ( mail != aenv->msgdata->mail
		&& mailbox_is_readonly(aenv->msgdata->mail->box)
		&& ( mailbox_backends_equal(trans->box, aenv->msgdata->mail->box) ) ) {

		trans->redundant = TRUE;
		return TRUE;
	}

	/* Mark attempt to store in default mailbox */
	if ( strcmp(trans->context->mailbox,
		SIEVE_SCRIPT_DEFAULT_MAILBOX(aenv->scriptenv)) == 0 )
		aenv->exec_status->tried_default_save = TRUE;

	/* Mark attempt to use storage. Can only get here when all previous actions
	 * succeeded.
	 */
	aenv->exec_status->last_storage = mailbox_get_storage(trans->box);

	/* Start mail transaction */
	trans->mail_trans = mailbox_transaction_begin
		(trans->box, MAILBOX_TRANSACTION_FLAG_EXTERNAL);

	/* Create mail object for stored message */
	trans->dest_mail = mail_alloc(trans->mail_trans, 0, NULL);

	/* Store the message */
	save_ctx = mailbox_save_alloc(trans->mail_trans);
	mailbox_save_set_dest_mail(save_ctx, trans->dest_mail);

	/* Apply keywords and flags that side-effects may have added */
	if ( trans->flags_altered ) {
		keywords = act_store_keywords_create(aenv, &trans->keywords, trans->box);

		mailbox_save_set_flags(save_ctx, trans->flags, keywords);
	} else {
		mailbox_save_copy_flags(save_ctx, mail);
	}

	if ( mailbox_copy(&save_ctx, mail) < 0 ) {
		sieve_act_store_get_storage_error(aenv, trans);
 		result = FALSE;
	}

	/* Deallocate keywords */
 	if ( keywords != NULL ) {
 		mailbox_keywords_unref(&keywords);
 	}

	return result;
}

static void act_store_log_status
(struct act_store_transaction *trans, const struct sieve_action_exec_env *aenv,
	bool rolled_back, bool status )
{
	const char *mailbox_name;

	mailbox_name = str_sanitize(trans->context->mailbox, 128);

	if ( trans->box != NULL ) {
		const char *mailbox_vname = mailbox_get_vname(trans->box);

		if ( strcmp(mailbox_name, mailbox_vname) != 0 )
			mailbox_name =
				t_strdup_printf("'%s' (%s)", mailbox_name, mailbox_vname);
		else
			mailbox_name = t_strdup_printf("'%s'", mailbox_name);
	} else {
		mailbox_name = t_strdup_printf("'%s'", mailbox_name);
	}

	/* Store disabled? */
	if ( trans->disabled ) {
		sieve_result_global_log
			(aenv, "store into mailbox %s skipped", mailbox_name);

	/* Store redundant? */
	} else if ( trans->redundant ) {
		sieve_result_global_log
			(aenv, "left message in mailbox %s", mailbox_name);

	/* Store failed? */
	} else if ( !status ) {
		const char *errstr;
		enum mail_error error_code;

		if ( trans->error != NULL ) {
			errstr = trans->error;
			error_code = trans->error_code;
		} else {
			errstr = mail_storage_get_last_error
				(mailbox_get_storage(trans->box), &error_code);
		}

		if ( error_code != MAIL_ERROR_NOTFOUND && error_code != MAIL_ERROR_PARAMS )
			{
			sieve_result_global_error(aenv, "failed to store into mailbox %s: %s",
				mailbox_name, errstr);
		} else {
			sieve_result_error(aenv, "failed to store into mailbox %s: %s",
				mailbox_name, errstr);
		}

	/* Store aborted? */
	} else if ( rolled_back ) {
		sieve_result_global_log
			(aenv, "store into mailbox %s aborted", mailbox_name);

	/* Succeeded */
	} else {
		sieve_result_global_log
			(aenv, "stored mail into mailbox %s", mailbox_name);
	}
}

static bool act_store_commit
(const struct sieve_action *action ATTR_UNUSED,
	const struct sieve_action_exec_env *aenv, void *tr_context, bool *keep)
{
	struct act_store_transaction *trans =
		(struct act_store_transaction *) tr_context;
	bool status = TRUE;

	/* Verify transaction */
	if ( trans == NULL ) return FALSE;

	/* Check whether we need to do anything */
	if ( trans->disabled ) {
		act_store_log_status(trans, aenv, FALSE, status);
		*keep = FALSE;
		if ( trans->box != NULL )
			mailbox_free(&trans->box);
		return TRUE;
	} else if ( trans->redundant ) {
		act_store_log_status(trans, aenv, FALSE, status);
		aenv->exec_status->keep_original = TRUE;
		aenv->exec_status->message_saved = TRUE;
		if ( trans->box != NULL )
			mailbox_free(&trans->box);
		return TRUE;
	}

	/* Mark attempt to use storage. Can only get here when all previous actions
	 * succeeded.
	 */
	aenv->exec_status->last_storage = mailbox_get_storage(trans->box);

	/* Free mail object for stored message */
	if ( trans->dest_mail != NULL )
		mail_free(&trans->dest_mail);

	/* Commit mailbox transaction */
	status = ( mailbox_transaction_commit(&trans->mail_trans) == 0 );

	/* Note the fact that the message was stored at least once */
	if ( status )
		aenv->exec_status->message_saved = TRUE;

	/* Log our status */
	act_store_log_status(trans, aenv, FALSE, status);

	/* Cancel implicit keep if all went well */
	*keep = !status;

	/* Close mailbox */
	if ( trans->box != NULL )
		mailbox_free(&trans->box);

	return status;
}

static void act_store_rollback
(const struct sieve_action *action ATTR_UNUSED,
	const struct sieve_action_exec_env *aenv, void *tr_context, bool success)
{
	struct act_store_transaction *trans =
		(struct act_store_transaction *) tr_context;

	/* Log status */
	act_store_log_status(trans, aenv, TRUE, success);

	/* Free mailobject for stored message */
	if ( trans->dest_mail != NULL )
		mail_free(&trans->dest_mail);

	/* Rollback mailbox transaction */
	if ( trans->mail_trans != NULL )
		mailbox_transaction_rollback(&trans->mail_trans);

	/* Close the mailbox */
	if ( trans->box != NULL )
		mailbox_free(&trans->box);
}

/*
 * Action utility functions
 */

/* Checking for duplicates */

bool sieve_action_duplicate_check_available
(const struct sieve_script_env *senv)
{
	return ( senv->duplicate_check != NULL && senv->duplicate_mark != NULL );
}

int sieve_action_duplicate_check
(const struct sieve_script_env *senv, const void *id, size_t id_size)
{
	if ( senv->duplicate_check == NULL || senv->duplicate_mark == NULL)
		return 0;

	return senv->duplicate_check(senv, id, id_size);
}

void sieve_action_duplicate_mark
(const struct sieve_script_env *senv, const void *id, size_t id_size,
	time_t time)
{
	if ( senv->duplicate_check == NULL || senv->duplicate_mark == NULL)
		return;

	senv->duplicate_mark(senv, id, id_size, time);
}

/* Rejecting the mail */

static bool sieve_action_do_reject_mail
(const struct sieve_action_exec_env *aenv, const char *sender,
	const char *recipient, const char *reason)
{
	struct sieve_instance *svinst = aenv->svinst;
	const struct sieve_script_env *senv = aenv->scriptenv;
	const struct sieve_message_data *msgdata = aenv->msgdata;
	struct istream *input;
	struct ostream *output;
	void *smtp_handle;
	const char *new_msgid, *boundary;
	const char *header;
  string_t *hdr;
	int ret;

	/* Just to be sure */
	if ( !sieve_smtp_available(senv) ) {
		sieve_result_global_warning
			(aenv, "reject action has no means to send mail");
		return TRUE;
	}

	smtp_handle = sieve_smtp_open(senv, sender, NULL, &output);

	new_msgid = sieve_message_get_new_id(svinst);
	boundary = t_strdup_printf("%s/%s", my_pid, svinst->hostname);

  hdr = t_str_new(512);	
	rfc2822_header_write(hdr, "X-Sieve", SIEVE_IMPLEMENTATION);
	rfc2822_header_write(hdr, "Message-ID", new_msgid);
	rfc2822_header_write(hdr, "Date", message_date_create(ioloop_time));
	rfc2822_header_printf(hdr, "From", "Mail Delivery Subsystem <%s>",
		senv->postmaster_address);
<<<<<<< HEAD
	rfc2822_header_printf(hdr, "To", "<%s>", sender);
	rfc2822_header_write(hdr, "Subject", "Automatically rejected mail");
	rfc2822_header_write(hdr, "Auto-Submitted", "auto-replied (rejected)");
	rfc2822_header_write(hdr, "Precedence", "bulk");
	
	rfc2822_header_write(hdr, "MIME-Version", "1.0");
	rfc2822_header_printf(hdr, "Content-Type", 
		"multipart/report; report-type=disposition-notification;\r\n"
		"boundary=\"%s\"", boundary);
	
	str_append(hdr, "\r\nThis is a MIME-encapsulated message\r\n\r\n");
=======
	rfc2822_header_field_printf(f, "To", "<%s>", sender);
	rfc2822_header_field_write(f, "Subject", "Automatically rejected mail");
	rfc2822_header_field_write(f, "Auto-Submitted", "auto-replied (rejected)");
	rfc2822_header_field_write(f, "Precedence", "bulk");

	rfc2822_header_field_write(f, "MIME-Version", "1.0");
	rfc2822_header_field_printf(f, "Content-Type",
		"multipart/report; report-type=disposition-notification;\n"
		"boundary=\"%s\"", boundary);

	fprintf(f, "\r\nThis is a MIME-encapsulated message\r\n\r\n");
>>>>>>> 10986994

	/* Human readable status report */
	str_printfa(hdr, "--%s\r\n", boundary);
	rfc2822_header_write(hdr, "Content-Type", "text/plain; charset=utf-8");
	rfc2822_header_write(hdr, "Content-Disposition", "inline");
	rfc2822_header_write(hdr, "Content-Transfer-Encoding", "8bit");

<<<<<<< HEAD
	str_printfa(hdr, "\r\nYour message to <%s> was automatically rejected:\r\n"	
=======
	fprintf(f, "Your message to <%s> was automatically rejected:\r\n"
>>>>>>> 10986994
		"%s\r\n", recipient, reason);

	/* MDN status report */
	str_printfa(hdr, "--%s\r\n", boundary);
	rfc2822_header_write(hdr, "Content-Type", "message/disposition-notification");
	str_append(hdr, "\r\n");
	rfc2822_header_write(hdr, "Reporting-UA: %s; Dovecot Mail Delivery Agent",
		svinst->hostname);
	if (mail_get_first_header(msgdata->mail, "Original-Recipient", &header) > 0)
		rfc2822_header_printf(hdr, "Original-Recipient", "rfc822; %s", header);
	rfc2822_header_printf(hdr, "Final-Recipient", "rfc822; %s", recipient);

	if ( msgdata->id != NULL )
		rfc2822_header_write(hdr, "Original-Message-ID", msgdata->id);
	rfc2822_header_write(hdr, "Disposition",
		"automatic-action/MDN-sent-automatically; deleted");
	str_append(hdr, "\r\n");

	/* original message's headers */
<<<<<<< HEAD
	str_printfa(hdr, "--%s\r\n", boundary);
	rfc2822_header_write(hdr, "Content-Type", "message/rfc822");
	str_append(hdr, "\r\n");
	o_stream_send(output, str_data(hdr), str_len(hdr));

	if (mail_get_hdr_stream(msgdata->mail, NULL, &input) == 0) {
    /* Note: If you add more headers, they need to be sorted.
       We'll drop Content-Type because we're not including the message
       body, and having a multipart Content-Type may confuse some
       MIME parsers when they don't see the message boundaries. */
    static const char *const exclude_headers[] = {
	    "Content-Type"
    };

    input = i_stream_create_header_filter(input,
    		HEADER_FILTER_EXCLUDE | HEADER_FILTER_NO_CR |
		HEADER_FILTER_HIDE_BODY, exclude_headers,
		N_ELEMENTS(exclude_headers),
		null_header_filter_callback, NULL);

    ret = o_stream_send_istream(output, input);
    i_stream_unref(&input);

    i_assert(ret != 0);
  }

  str_truncate(hdr, 0);
  str_printfa(hdr, "\r\n\r\n--%s--\r\n", boundary);
  o_stream_send(output, str_data(hdr), str_len(hdr));
=======
	fprintf(f, "--%s\r\nContent-Type: message/rfc822\r\n\r\n", boundary);

	if (mail_get_stream(msgdata->mail, &hdr_size, NULL, &input) == 0) {
		/* Note: If you add more headers, they need to be sorted.
		 * We'll drop Content-Type because we're not including the message
		 * body, and having a multipart Content-Type may confuse some
		 * MIME parsers when they don't see the message boundaries.
		 */
		static const char *const exclude_headers[] = {
			"Content-Type"
		};

		input = i_stream_create_header_filter(input,
			HEADER_FILTER_EXCLUDE | HEADER_FILTER_NO_CR | HEADER_FILTER_HIDE_BODY,
			exclude_headers, N_ELEMENTS(exclude_headers),
			null_header_filter_callback, NULL);

		while ((ret = i_stream_read_data(input, &data, &size, 0)) > 0) {
			if (fwrite(data, size, 1, f) == 0)
				break;
			i_stream_skip(input, size);
		}
		i_stream_unref(&input);

		i_assert(ret != 0);
	}

	fprintf(f, "\r\n\r\n--%s--\r\n", boundary);
>>>>>>> 10986994

	if ( !sieve_smtp_close(senv, smtp_handle) ) {
		sieve_result_global_error(aenv,
			"failed to send rejection message to <%s> "
			"(refer to server log for more information)",
			str_sanitize(sender, 80));
		return FALSE;
	}

	return TRUE;
}

bool sieve_action_reject_mail
(const struct sieve_action_exec_env *aenv,
	const char *sender, const char *recipient, const char *reason)
{
	const struct sieve_script_env *senv = aenv->scriptenv;
	bool result;

<<<<<<< HEAD
	T_BEGIN {
		if ( senv->reject_mail != NULL ) {
			result =
				( senv->reject_mail(senv->script_context, recipient, reason) >= 0 );
		} else {
			result = sieve_action_do_reject_mail(aenv, sender, recipient, reason);
		}
	} T_END;

	return result;
=======
	if ( senv->reject_mail != NULL ) {
		return ( senv->reject_mail(senv, recipient, reason) >= 0 );
	}

	return sieve_action_do_reject_mail(aenv, sender, recipient, reason);
>>>>>>> 10986994
}



<|MERGE_RESOLUTION|>--- conflicted
+++ resolved
@@ -765,37 +765,23 @@
 	new_msgid = sieve_message_get_new_id(svinst);
 	boundary = t_strdup_printf("%s/%s", my_pid, svinst->hostname);
 
-  hdr = t_str_new(512);	
+  hdr = t_str_new(512);
 	rfc2822_header_write(hdr, "X-Sieve", SIEVE_IMPLEMENTATION);
 	rfc2822_header_write(hdr, "Message-ID", new_msgid);
 	rfc2822_header_write(hdr, "Date", message_date_create(ioloop_time));
 	rfc2822_header_printf(hdr, "From", "Mail Delivery Subsystem <%s>",
 		senv->postmaster_address);
-<<<<<<< HEAD
 	rfc2822_header_printf(hdr, "To", "<%s>", sender);
 	rfc2822_header_write(hdr, "Subject", "Automatically rejected mail");
 	rfc2822_header_write(hdr, "Auto-Submitted", "auto-replied (rejected)");
 	rfc2822_header_write(hdr, "Precedence", "bulk");
-	
+
 	rfc2822_header_write(hdr, "MIME-Version", "1.0");
-	rfc2822_header_printf(hdr, "Content-Type", 
+	rfc2822_header_printf(hdr, "Content-Type",
 		"multipart/report; report-type=disposition-notification;\r\n"
 		"boundary=\"%s\"", boundary);
-	
+
 	str_append(hdr, "\r\nThis is a MIME-encapsulated message\r\n\r\n");
-=======
-	rfc2822_header_field_printf(f, "To", "<%s>", sender);
-	rfc2822_header_field_write(f, "Subject", "Automatically rejected mail");
-	rfc2822_header_field_write(f, "Auto-Submitted", "auto-replied (rejected)");
-	rfc2822_header_field_write(f, "Precedence", "bulk");
-
-	rfc2822_header_field_write(f, "MIME-Version", "1.0");
-	rfc2822_header_field_printf(f, "Content-Type",
-		"multipart/report; report-type=disposition-notification;\n"
-		"boundary=\"%s\"", boundary);
-
-	fprintf(f, "\r\nThis is a MIME-encapsulated message\r\n\r\n");
->>>>>>> 10986994
 
 	/* Human readable status report */
 	str_printfa(hdr, "--%s\r\n", boundary);
@@ -803,11 +789,7 @@
 	rfc2822_header_write(hdr, "Content-Disposition", "inline");
 	rfc2822_header_write(hdr, "Content-Transfer-Encoding", "8bit");
 
-<<<<<<< HEAD
-	str_printfa(hdr, "\r\nYour message to <%s> was automatically rejected:\r\n"	
-=======
-	fprintf(f, "Your message to <%s> was automatically rejected:\r\n"
->>>>>>> 10986994
+	str_printfa(hdr, "\r\nYour message to <%s> was automatically rejected:\r\n"
 		"%s\r\n", recipient, reason);
 
 	/* MDN status report */
@@ -827,7 +809,6 @@
 	str_append(hdr, "\r\n");
 
 	/* original message's headers */
-<<<<<<< HEAD
 	str_printfa(hdr, "--%s\r\n", boundary);
 	rfc2822_header_write(hdr, "Content-Type", "message/rfc822");
 	str_append(hdr, "\r\n");
@@ -857,36 +838,6 @@
   str_truncate(hdr, 0);
   str_printfa(hdr, "\r\n\r\n--%s--\r\n", boundary);
   o_stream_send(output, str_data(hdr), str_len(hdr));
-=======
-	fprintf(f, "--%s\r\nContent-Type: message/rfc822\r\n\r\n", boundary);
-
-	if (mail_get_stream(msgdata->mail, &hdr_size, NULL, &input) == 0) {
-		/* Note: If you add more headers, they need to be sorted.
-		 * We'll drop Content-Type because we're not including the message
-		 * body, and having a multipart Content-Type may confuse some
-		 * MIME parsers when they don't see the message boundaries.
-		 */
-		static const char *const exclude_headers[] = {
-			"Content-Type"
-		};
-
-		input = i_stream_create_header_filter(input,
-			HEADER_FILTER_EXCLUDE | HEADER_FILTER_NO_CR | HEADER_FILTER_HIDE_BODY,
-			exclude_headers, N_ELEMENTS(exclude_headers),
-			null_header_filter_callback, NULL);
-
-		while ((ret = i_stream_read_data(input, &data, &size, 0)) > 0) {
-			if (fwrite(data, size, 1, f) == 0)
-				break;
-			i_stream_skip(input, size);
-		}
-		i_stream_unref(&input);
-
-		i_assert(ret != 0);
-	}
-
-	fprintf(f, "\r\n\r\n--%s--\r\n", boundary);
->>>>>>> 10986994
 
 	if ( !sieve_smtp_close(senv, smtp_handle) ) {
 		sieve_result_global_error(aenv,
@@ -906,7 +857,6 @@
 	const struct sieve_script_env *senv = aenv->scriptenv;
 	bool result;
 
-<<<<<<< HEAD
 	T_BEGIN {
 		if ( senv->reject_mail != NULL ) {
 			result =
@@ -917,14 +867,7 @@
 	} T_END;
 
 	return result;
-=======
-	if ( senv->reject_mail != NULL ) {
-		return ( senv->reject_mail(senv, recipient, reason) >= 0 );
-	}
-
-	return sieve_action_do_reject_mail(aenv, sender, recipient, reason);
->>>>>>> 10986994
-}
-
-
-
+}
+
+
+
