--- conflicted
+++ resolved
@@ -321,14 +321,7 @@
 	struct istream *input;
 	struct ostream *output;
 	void *smtp_handle;
-<<<<<<< HEAD
-	
-=======
-	FILE *f;
-	const unsigned char *data;
-	size_t size;
-
->>>>>>> 10986994
+
 	/* Just to be sure */
 	if ( !sieve_smtp_available(senv) ) {
 		sieve_result_global_warning
@@ -344,32 +337,12 @@
 
 	/* Remove unwanted headers */
 	input = i_stream_create_header_filter
-<<<<<<< HEAD
 		(input, HEADER_FILTER_EXCLUDE | HEADER_FILTER_NO_CR, hide_headers,
-			N_ELEMENTS(hide_headers), null_header_filter_callback, NULL);	
-=======
-		(input, HEADER_FILTER_EXCLUDE, hide_headers,
 			N_ELEMENTS(hide_headers), null_header_filter_callback, NULL);
-
-	/* Make sure the message contains CRLF consistently */
-	crlf_input = i_stream_create_crlf(input);
-
-	/* Prepend sieve headers (should not affect signatures) */
-	rfc2822_header_field_write(f, "X-Sieve", SIEVE_IMPLEMENTATION);
-	if ( recipient != NULL )
-		rfc2822_header_field_write(f, "X-Sieve-Redirected-From", recipient);
-
-	/* Pipe the message to the outgoing SMTP transport */
-	while (i_stream_read_data(crlf_input, &data, &size, 0) > 0) {
-		if (fwrite(data, size, 1, f) == 0)
-			break;
-		i_stream_skip(crlf_input, size);
-	}
->>>>>>> 10986994
 
 	T_BEGIN {
 		string_t *hdr = t_str_new(256);
-		
+
 		/* Prepend sieve headers (should not affect signatures) */
 		rfc2822_header_write(hdr, "X-Sieve", SIEVE_IMPLEMENTATION);
 		if ( recipient != NULL )
