--- conflicted
+++ resolved
@@ -464,19 +464,8 @@
 		}
 	}
 
-<<<<<<< HEAD
 	msg = t_str_new(512);
-	outmsgid = sieve_message_get_new_id(senv);
-=======
-	/* Send message to all recipients */
-	for ( i = 0; i < count; i++ ) {
-		const struct uri_mailto_header_field *headers;
-		unsigned int h, hcount;
-
-		smtp_handle = sieve_smtp_open
-			(senv, recipients[i].normalized, from_smtp, &f);
-		outmsgid = sieve_message_get_new_id(nenv->svinst);
->>>>>>> ca89209f
+	outmsgid = sieve_message_get_new_id(nenv->svinst);
 	
 	rfc2822_header_write(msg, "X-Sieve", SIEVE_IMPLEMENTATION);
 	rfc2822_header_write(msg, "Message-ID", outmsgid);
