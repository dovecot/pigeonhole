--- conflicted
+++ resolved
@@ -223,12 +223,8 @@
 	ARRAY_DEFINE(part_index, struct message_part *);
 	struct istream *input;
 	unsigned int idx = 0;
-<<<<<<< HEAD
 	bool save_body = FALSE, want_multipart, have_all;
 	int ret;
-=======
-	bool save_body = FALSE, have_all;
->>>>>>> 8c8d51e5
 
 	/* First check whether any are missing */
 	if (ext_body_get_return_parts(ctx, content_types, decode_to_plain)) {
@@ -252,18 +248,11 @@
 	/* Initialize body decoder */
 	decoder = decode_to_plain ? message_decoder_init(FALSE) : NULL;	
 
-<<<<<<< HEAD
 	//parser = message_parser_init_from_parts(parts, input, 0,
 		//MESSAGE_PARSER_FLAG_INCLUDE_MULTIPART_BLOCKS);
 	parser = message_parser_init(ctx->pool, input, 0,
 		MESSAGE_PARSER_FLAG_INCLUDE_MULTIPART_BLOCKS);
 	while ( (ret = message_parser_parse_next_block(parser, &block)) > 0 ) {
-=======
-	//parser = message_parser_init_from_parts(parts, input, 0, 0);
-	parser = message_parser_init(ctx->pool, input, 0, 0);
-
-	while ( message_parser_parse_next_block(parser, &block) > 0 ) {
->>>>>>> 8c8d51e5
 
 		if ( block.part != prev_part ) {
 			bool message_rfc822 = FALSE;
