/* Copyright (c) 2002-2012 Pigeonhole authors, see the included COPYING file
 */

#include "lib.h"
#include "lib-signals.h"
#include "ioloop.h"
#include "env-util.h"
#include "str.h"
#include "ostream.h"
#include "array.h"
#include "mail-namespace.h"
#include "mail-storage.h"
#include "master-service.h"
#include "master-service-settings.h"
#include "mail-storage-service.h"

#include "sieve.h"
#include "sieve-binary.h"
#include "sieve-extensions.h"

#include "sieve-tool.h"

#include <stdio.h>
#include <stdlib.h>
#include <unistd.h>
#include <fcntl.h>
#include <pwd.h>
#include <sysexits.h>


/* 
 * Configuration
 */

#define DEFAULT_SENDMAIL_PATH "/usr/lib/sendmail"
#define DEFAULT_ENVELOPE_SENDER "MAILER-DAEMON"

/*
 * Print help
 */

static void print_help(void)
{
	printf(
"Usage: sieve-test [-a <orig-recipient-address] [-c <config-file>]\n"
"                  [-C] [-D] [-d <dump-filename>] [-e]\n"
"                  [-f <envelope-sender>] [-l <mail-location>]\n"
"                  [-m <default-mailbox>] [-P <plugin>]\n"
"                  [-r <recipient-address>] [-s <script-file>]\n"
"                  [-t <trace-file>] [-T <trace-option>] [-x <extensions>]\n"
"                  <script-file> <mail-file>\n"
	);
}

/*
 * Dummy SMTP session
 */

static void *sieve_smtp_open
<<<<<<< HEAD
(void *script_ctx ATTR_UNUSED, const char *destination,
	const char *return_path, struct ostream **output_r)
=======
(const struct sieve_script_env *senv ATTR_UNUSED, const char *destination,
	const char *return_path, FILE **file_r)
>>>>>>> ca89209f
{
	i_info("sending message from <%s> to <%s>:",
		( return_path == NULL ? "" : return_path ), destination);
	printf("\nSTART MESSAGE:\n");
	
	*output_r = o_stream_create_fd(STDOUT_FILENO, (size_t)-1, FALSE);
	
	return (void*)*output_r;	
}

static bool sieve_smtp_close
(const struct sieve_script_env *senv ATTR_UNUSED, void *handle ATTR_UNUSED)
{
	struct ostream *output = (struct ostream *)handle;

	printf("END MESSAGE\n\n");
	o_stream_unref(&output);
	return TRUE;
}

/*
 * Dummy duplicate check implementation
 */

static int duplicate_check
(const struct sieve_script_env *senv, const void *id ATTR_UNUSED, 
	size_t id_size ATTR_UNUSED)
{
	i_info("checked duplicate for user %s.\n", senv->user->username);
	return 0;
}

static void duplicate_mark
(const struct sieve_script_env *senv, const void *id ATTR_UNUSED, 
	size_t id_size ATTR_UNUSED, time_t time ATTR_UNUSED)
{
	i_info("marked duplicate for user %s.\n", senv->user->username);
}

/*
 * Tool implementation
 */

int main(int argc, char **argv) 
{
	struct sieve_instance *svinst;
	ARRAY_TYPE (const_string) scriptfiles;
	const char *scriptfile, *recipient, *final_recipient, *sender, *mailbox,
		*dumpfile, *tracefile, *mailfile, *mailloc;
	struct sieve_trace_config tr_config;
	struct mail *mail;
	struct sieve_binary *main_sbin, *sbin = NULL;
	struct sieve_message_data msgdata;
	struct sieve_script_env scriptenv;
	struct sieve_exec_status estatus;
	struct sieve_error_handler *ehandler;
	struct ostream *teststream = NULL;
	struct ostream *tracestream = NULL;
	bool force_compile = FALSE, execute = FALSE;
	int exit_status = EXIT_SUCCESS;
	int ret, c;

	sieve_tool = sieve_tool_init
		("sieve-test", &argc, &argv, "r:a:f:m:d:l:s:eCt:T:DP:x:u:", FALSE);

	t_array_init(&scriptfiles, 16);

	/* Parse arguments */
	scriptfile = recipient = final_recipient = sender = mailbox = dumpfile =
		tracefile = mailfile = mailloc = NULL;
	memset(&tr_config, 0, sizeof(tr_config));
	tr_config.level = SIEVE_TRLVL_ACTIONS;
	while ((c = sieve_tool_getopt(sieve_tool)) > 0) {
		switch (c) {
		case 'r':
			/* final recipient address */
			final_recipient = optarg;
			break;
		case 'a':
			/* original recipient address */
			recipient = optarg;
			break;
		case 'f':
			/* envelope sender address */
			sender = optarg;
			break;
		case 'm':
			/* default mailbox (keep box) */
			mailbox = optarg;
			break;
		case 'l':
			/* mail location */
			mailloc = optarg;
			break;
		case 't':
			/* trace file */
			tracefile = optarg;
			break;
			/* trace options */
		case 'T':
			sieve_tool_parse_trace_option(&tr_config, optarg);
			break;
		case 'd':
			/* dump file */
			dumpfile = optarg;
			break;
		case 's': 
			/* scriptfile executed before main script */
			{
				const char *file;			

				file = t_strdup(optarg);
				array_append(&scriptfiles, &file, 1);
			}
			break;
			/* execution mode */
		case 'e':
			execute = TRUE;
			break;
			/* force script compile */
		case 'C':
			force_compile = TRUE;
			break;
		default:
			/* unrecognized option */
			print_help();
			i_fatal_status(EX_USAGE, "Unknown argument: %c", c);
			break;
		}
	}

	if ( optind < argc ) {
		scriptfile = argv[optind++];
	} else { 
		print_help();
		i_fatal_status(EX_USAGE, "Missing <script-file> argument");
	}
	
	if ( optind < argc ) {
		mailfile = argv[optind++];
	} else { 
		print_help();
		i_fatal_status(EX_USAGE, "Missing <mail-file> argument");
	}
	
	if (optind != argc) {
		print_help();
		i_fatal_status(EX_USAGE, "Unknown argument: %s", argv[optind]);
	}

	/* Finish tool initialization */
	svinst = sieve_tool_init_finish(sieve_tool, execute && mailloc == NULL);

	/* Enable debug extension */
	sieve_enable_debug_extension(svinst);

	/* Create error handler */
	ehandler = sieve_stderr_ehandler_create(svinst, 0);
	sieve_system_ehandler_set(ehandler);
	sieve_error_handler_accept_infolog(ehandler, TRUE);
	sieve_error_handler_accept_debuglog(ehandler, svinst->debug);

	/* Compile main sieve script */
	if ( force_compile ) {
		main_sbin = sieve_tool_script_compile(svinst, scriptfile, NULL);
		if ( main_sbin != NULL )
			(void) sieve_save(main_sbin, TRUE, NULL);
	} else {
		main_sbin = sieve_tool_script_open(svinst, scriptfile);
	}

	if ( main_sbin == NULL ) {
		exit_status = EXIT_FAILURE;
	} else {
		/* Dump script */
		sieve_tool_dump_binary_to(main_sbin, dumpfile, FALSE);

		/* Obtain mail namespaces from -l argument */
		if ( mailloc != NULL ) {
			sieve_tool_init_mail_user(sieve_tool, mailloc);
		}

		/* Initialize raw mail object */
		mail = sieve_tool_open_file_as_mail(sieve_tool, mailfile);

		sieve_tool_get_envelope_data(mail, &recipient, &sender);

		if ( mailbox == NULL )
			mailbox = "INBOX";

		/* Collect necessary message data */
		memset(&msgdata, 0, sizeof(msgdata));
		msgdata.mail = mail;
		msgdata.return_path = sender;
		msgdata.orig_envelope_to = recipient;
		msgdata.final_envelope_to =
			( final_recipient == NULL ? recipient : final_recipient );
		msgdata.auth_user = sieve_tool_get_username(sieve_tool);
		(void)mail_get_first_header(mail, "Message-ID", &msgdata.id);

		/* Create streams for test and trace output */

		if ( !execute )
			teststream = o_stream_create_fd(1, 0, FALSE);

		if ( tracefile != NULL )
			tracestream = sieve_tool_open_output_stream(tracefile);
		
		/* Compose script environment */
		memset(&scriptenv, 0, sizeof(scriptenv));
		scriptenv.default_mailbox = "INBOX";
		scriptenv.user = sieve_tool_get_mail_user(sieve_tool);
		scriptenv.postmaster_address = "postmaster@example.com";
		scriptenv.smtp_open = sieve_smtp_open;
		scriptenv.smtp_close = sieve_smtp_close;
		scriptenv.duplicate_mark = duplicate_mark;
		scriptenv.duplicate_check = duplicate_check;
		scriptenv.trace_stream = tracestream;
		scriptenv.trace_config = tr_config;
		scriptenv.exec_status = &estatus;
	
		/* Run the test */
		ret = 1;
		if ( array_count(&scriptfiles) == 0 ) {
			/* Single script */
			sbin = main_sbin;
			main_sbin = NULL;
	
			/* Execute/Test script */
			if ( execute )
				ret = sieve_execute
					(sbin, &msgdata, &scriptenv, ehandler, 0, NULL);
			else
				ret = sieve_test
					(sbin, &msgdata, &scriptenv, ehandler, teststream, 0, NULL);				
		} else {
			/* Multiple scripts */
			const char *const *sfiles;
			unsigned int i, count;
			struct sieve_multiscript *mscript;
			bool more = TRUE;
			int result;

			if ( execute )
				mscript = sieve_multiscript_start_execute
					(svinst, &msgdata, &scriptenv);
			else
				mscript = sieve_multiscript_start_test
					(svinst, &msgdata, &scriptenv, teststream);
		
			/* Execute scripts sequentially */
			sfiles = array_get(&scriptfiles, &count); 
			for ( i = 0; i < count && more; i++ ) {
				if ( teststream != NULL ) 
					o_stream_send_str(teststream, 
						t_strdup_printf("\n## Executing script: %s\n", sfiles[i]));
			
				/* Close previous script */
				if ( sbin != NULL )						
					sieve_close(&sbin);
		
				/* Compile sieve script */
				if ( force_compile ) {
					sbin = sieve_tool_script_compile(svinst, sfiles[i], sfiles[i]);
					if ( sbin != NULL )
						(void) sieve_save(sbin, FALSE, NULL);
				} else {
					sbin = sieve_tool_script_open(svinst, sfiles[i]);
				}
			
				if ( sbin == NULL ) {
					ret = SIEVE_EXEC_FAILURE;
					break;
				}
			
				/* Execute/Test script */
				more = sieve_multiscript_run(mscript, sbin, ehandler, 0, FALSE);
			}
		
			/* Execute/Test main script */
			if ( more && ret > 0 ) {
				if ( teststream != NULL ) 
					o_stream_send_str(teststream, 
						t_strdup_printf("## Executing script: %s\n", scriptfile));
				
				/* Close previous script */
				if ( sbin != NULL )						
					sieve_close(&sbin);	
				
				sbin = main_sbin;
				main_sbin = NULL;
			
				sieve_multiscript_run(mscript, sbin, ehandler, 0, TRUE);
			}
			
			result = sieve_multiscript_finish(&mscript, ehandler, NULL);
			
			ret = ret > 0 ? result : ret;
		}
	
		/* Run */
		switch ( ret ) {
		case SIEVE_EXEC_OK:
			i_info("final result: success");
			break;
		case SIEVE_EXEC_BIN_CORRUPT:
			i_info("corrupt binary deleted.");
			(void) unlink(sieve_binary_path(sbin));
		case SIEVE_EXEC_FAILURE:
			i_info("final result: failed; resolved with successful implicit keep");
			exit_status = EXIT_FAILURE;
			break;
		case SIEVE_EXEC_KEEP_FAILED:
			i_info("final result: utter failure");
			exit_status = EXIT_FAILURE;
			break;
		default:
			i_info("final result: unrecognized return value?!");	
			exit_status = EXIT_FAILURE;
			break;
		}

		if ( teststream != NULL )
			o_stream_destroy(&teststream);

		/* Cleanup remaining binaries */
		if ( sbin != NULL )
			sieve_close(&sbin);
		if ( main_sbin != NULL ) 
			sieve_close(&main_sbin);
	}

	/* Cleanup error handler */
	sieve_error_handler_unref(&ehandler);

	sieve_tool_deinit(&sieve_tool);

	return exit_status;
}<|MERGE_RESOLUTION|>--- conflicted
+++ resolved
@@ -57,13 +57,8 @@
  */
 
 static void *sieve_smtp_open
-<<<<<<< HEAD
-(void *script_ctx ATTR_UNUSED, const char *destination,
+(const struct sieve_script_env *senv ATTR_UNUSED, const char *destination,
 	const char *return_path, struct ostream **output_r)
-=======
-(const struct sieve_script_env *senv ATTR_UNUSED, const char *destination,
-	const char *return_path, FILE **file_r)
->>>>>>> ca89209f
 {
 	i_info("sending message from <%s> to <%s>:",
 		( return_path == NULL ? "" : return_path ), destination);
