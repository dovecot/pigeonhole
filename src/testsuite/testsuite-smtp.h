/* Copyright (c) 2002-2012 Pigeonhole authors, see the included COPYING file
 */
 
#ifndef __TESTSUITE_SMTP_H
#define __TESTSUITE_SMTP_H
 
void testsuite_smtp_init(void);
void testsuite_smtp_deinit(void);
void testsuite_smtp_reset(void);

/*
 * Simulated SMTP out
 */
 
void *testsuite_smtp_open
<<<<<<< HEAD
	(void *script_ctx, const char *destination, const char *return_path, 
		struct ostream **output_r);
=======
	(const struct sieve_script_env *senv, const char *destination,
		const char *return_path, FILE **file_r);
>>>>>>> ca89209f
bool testsuite_smtp_close
	(const struct sieve_script_env *senv, void *handle);

/*
 * Access
 */

bool testsuite_smtp_get
	(const struct sieve_runtime_env *renv, unsigned int index);

#endif /* __TESTSUITE_SMTP_H */<|MERGE_RESOLUTION|>--- conflicted
+++ resolved
@@ -13,13 +13,8 @@
  */
  
 void *testsuite_smtp_open
-<<<<<<< HEAD
-	(void *script_ctx, const char *destination, const char *return_path, 
-		struct ostream **output_r);
-=======
-	(const struct sieve_script_env *senv, const char *destination,
-		const char *return_path, FILE **file_r);
->>>>>>> ca89209f
+	(const struct sieve_script_env *senv ATTR_UNUSED, const char *destination,
+		const char *return_path, struct ostream **output_r);
 bool testsuite_smtp_close
 	(const struct sieve_script_env *senv, void *handle);
 
