--- conflicted
+++ resolved
@@ -1,5 +1,4 @@
-<<<<<<< HEAD
-v0.4.0 UNRELEASED Stephan Bosch <stephan@rename-it.nl>
+v0.4.0 09-05-2013 Stephan Bosch <stephan@rename-it.nl>
 
 	+ Added doveadm-sieve plugin that provides the possibility to synch Sieve
 	  scripts using doveadm sync along with the user's mailboxes.
@@ -18,14 +17,13 @@
 	+ Finished implementation of the Sieve environment extension as much as
 	  possible. Environment items "location", "phase" and "domain" now also
 	  return a usable value.
-=======
+
 v0.3.5 09-05-2013 Stephan Bosch <stephan@rename-it.nl>
 
 	- Sieve editheader extension: fixed interaction with the Sieve body extension.
 	  If used together, the deleteheader action could fail after a body test was
 	  performed.
 	- Test suite: fixed a time zone dependency in the Sieve date extension tests.
->>>>>>> 58d7ff3d
 
 v0.3.4 06-04-2013 Stephan Bosch <stephan@rename-it.nl>
 
