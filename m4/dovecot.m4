# dovecot.m4 - Check presence of dovecot -*-Autoconf-*-
#
#   Copyright (C) 2010 Dennis Schridde
#
# This file is free software; the authors give
# unlimited permission to copy and/or distribute it, with or without
# modifications, as long as this notice is preserved.

<<<<<<< HEAD
# serial 11
=======
# serial 6
>>>>>>> 58d7ff3d

AC_DEFUN([DC_DOVECOT_MODULEDIR],[
	AC_ARG_WITH(moduledir,
	[  --with-moduledir=DIR    Base directory for dynamically loadable modules],
		moduledir="$withval",
		moduledir=$libdir/dovecot
	)
	AC_SUBST(moduledir)
])

AC_DEFUN([DC_PLUGIN_DEPS],[
	_plugin_deps=yes
	AC_MSG_CHECKING([whether OS supports plugin dependencies])
	case "$host_os" in
	  darwin*)
	    # OSX loads the plugins twice, which breaks stuff
	    _plugin_deps=no
	    ;;
	esac
	AC_MSG_RESULT([$_plugin_deps])
	AM_CONDITIONAL([DOVECOT_PLUGIN_DEPS], [test "x$_plugin_deps" = "xyes"])
	unset _plugin_deps
])

# Substitute every var in the given comma seperated list
AC_DEFUN([AX_SUBST_L],[
	m4_foreach([__var__], [$@], [AC_SUBST(__var__)])
])

AC_DEFUN([DC_DOVECOT],[
	AC_ARG_WITH(dovecot,
	  [  --with-dovecot=DIR      Dovecot base directory],
			[ dovecotdir="$withval" ], [
			  dc_prefix=$prefix
			  test "x$dc_prefix" = xNONE && dc_prefix=$ac_default_prefix
			  dovecotdir="$dc_prefix/lib/dovecot"
			]
	)

	AC_ARG_WITH(dovecot-install-dirs,
		[AC_HELP_STRING([--with-dovecot-install-dirs],
		[Use install directories configured for Dovecot (default)])],
	if test x$withval = xno; then
		use_install_dirs=no
	else
		use_install_dirs=yes
	fi,
	use_install_dirs=yes)

	AC_MSG_CHECKING([for dovecot-config in "$dovecotdir"])
	if test -f "$dovecotdir/dovecot-config"; then
		AC_MSG_RESULT([$dovecotdir/dovecot-config])
	else
		AC_MSG_RESULT([not found])
		AC_MSG_NOTICE([])
		AC_MSG_NOTICE([Use --with-dovecot=DIR to provide the path to the dovecot-config file.])
		AC_MSG_ERROR([dovecot-config not found])
	fi

	old=`pwd`
	cd $dovecotdir
	abs_dovecotdir=`pwd`
	cd $old
	DISTCHECK_CONFIGURE_FLAGS="--with-dovecot=$abs_dovecotdir --without-dovecot-install-dirs --disable-shared"

	eval `grep -i '^dovecot_[[a-z_]]*=' "$dovecotdir"/dovecot-config`
	eval `grep '^LIBDOVECOT[[A-Z_]]*=' "$dovecotdir"/dovecot-config`

	if test "$use_install_dirs" = "no"; then
		# the main purpose of these is to fix make distcheck for plugins
		# other than that, they don't really make much sense
		dovecot_pkgincludedir='$(pkgincludedir)'
		dovecot_pkglibdir='$(pkglibdir)'
		dovecot_pkglibexecdir='$(libexecdir)/dovecot'
		dovecot_docdir='$(docdir)'
		dovecot_moduledir='$(moduledir)'
	fi

	AX_SUBST_L([DISTCHECK_CONFIGURE_FLAGS], [dovecotdir], [dovecot_moduledir], [dovecot_pkgincludedir], [dovecot_pkglibexecdir], [dovecot_pkglibdir], [dovecot_docdir])
	AX_SUBST_L([DOVECOT_CFLAGS], [DOVECOT_LIBS], [DOVECOT_SSL_LIBS], [DOVECOT_SQL_LIBS], [DOVECOT_COMPRESS_LIBS])
	AX_SUBST_L([LIBDOVECOT], [LIBDOVECOT_LOGIN], [LIBDOVECOT_SQL], [LIBDOVECOT_SSL], [LIBDOVECOT_COMPRESS], [LIBDOVECOT_LDA], [LIBDOVECOT_STORAGE])
	AX_SUBST_L([LIBDOVECOT_DEPS], [LIBDOVECOT_LOGIN_DEPS], [LIBDOVECOT_SQL_DEPS], [LIBDOVECOT_SSL_DEPS], [LIBDOVECOT_COMPRESS_DEPS], [LIBDOVECOT_LDA_DEPS], [LIBDOVECOT_STORAGE_DEPS])
	AX_SUBST_L([LIBDOVECOT_INCLUDE], [LIBDOVECOT_LDA_INCLUDE], [LIBDOVECOT_DOVEADM_INCLUDE], [LIBDOVECOT_SERVICE_INCLUDE], [LIBDOVECOT_STORAGE_INCLUDE], [LIBDOVECOT_LOGIN_INCLUDE], [LIBDOVECOT_CONFIG_INCLUDE], [LIBDOVECOT_IMAP_INCLUDE])

	DC_PLUGIN_DEPS
])<|MERGE_RESOLUTION|>--- conflicted
+++ resolved
@@ -6,11 +6,7 @@
 # unlimited permission to copy and/or distribute it, with or without
 # modifications, as long as this notice is preserved.
 
-<<<<<<< HEAD
 # serial 11
-=======
-# serial 6
->>>>>>> 58d7ff3d
 
 AC_DEFUN([DC_DOVECOT_MODULEDIR],[
 	AC_ARG_WITH(moduledir,
